--- conflicted
+++ resolved
@@ -76,14 +76,6 @@
                     raise RuntimeError(f"Model path {model_path} not found")
             else:
                 return cls(Hunyuan3DTexGenConfig(delight_model_path, multiview_model_path))
-<<<<<<< HEAD
-        else: #added by xlm
-            delight_model_path = os.path.join(model_path, 'hunyuan3d-delight-v2-0')
-            multiview_model_path = os.path.join(model_path, 'hunyuan3d-paint-v2-0')
-            return cls(Hunyuan3DTexGenConfig(delight_model_path, multiview_model_path))
-
-        raise FileNotFoundError(f"Model path {original_model_path} not found and we could not find it at huggingface")
-=======
         else:
             delight_model_path = os.path.join(model_path, 'hunyuan3d-delight-v2-0')
             multiview_model_path = os.path.join(model_path, 'hunyuan3d-paint-v2-0')
@@ -92,7 +84,6 @@
             if not os.path.exists(multiview_model_path):
                 raise RuntimeError(f"Model path {multiview_model_path} not found")
             return cls(Hunyuan3DTexGenConfig(delight_model_path, multiview_model_path))
->>>>>>> 7ee0a715
 
     def __init__(self, config):
         self.config = config
